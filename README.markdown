--- conflicted
+++ resolved
@@ -96,14 +96,7 @@
     GET  /statuses/home_timeline(.json)
     GET  /statuses/show/:id(.json)
     POST /statuses/update(.json)
-    GET  /account/private(.json)
-
-<<<<<<< HEAD
-Versioning is handled with HTTP Accept head by default, but can be configured
-to [use different
-strategies](https://github.com/intridea/grape/wiki/API-Versioning). For
-example, to request the above with a version, you would make the following
-=======
+
 In a Rails application, modify *config/routes*:
 
 ```ruby
@@ -115,7 +108,6 @@
 Versioning is handled with HTTP Accept head by default, but can be configures
 to [use different strategies](https://github.com/intridea/grape/wiki/API-Versioning). 
 For example, to request the above with a version, you would make the following
->>>>>>> d24bd2f7
 request:
 
     curl -H Accept=application/vnd.twitter-v1+json http://localhost:9292/statuses/public_timeline
@@ -252,16 +244,14 @@
 end
 ```
 
-```ruby
-class Twitter::API < Grape::API
-  rescue_from ArgumentError do |e|
-    Rack::Response.new([ "ArgumentError: #{e.message}" ], 500)
-  end
-  rescue_from NotImplementedError do |e|
-    Rack::Response.new([ "NotImplementedError: #{e.message}" ], 500)
-  end
-end
-```
+    class Twitter::API < Grape::API
+      rescue_from ArgumentError do |e|
+        Rack::Response.new([ "ArgumentError: #{e.message}" ], 500)
+      end
+      rescue_from NotImplementedError do |e|
+        Rack::Response.new([ "NotImplementedError: #{e.message}" ], 500)
+      end
+    end
 
 ## Content-Types
 
