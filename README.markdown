--- conflicted
+++ resolved
@@ -324,7 +324,6 @@
 
 ## Note on Patches/Pull Requests
 
-<<<<<<< HEAD
 * Fork the project
 * Write tests for your new feature or a test that reproduces a bug
 * Implement your feature or make a bug fix
@@ -334,16 +333,6 @@
 ## License
 
 MIT License. See LICENSE for details.
-=======
-* Fork the project.
-* Make your feature addition or bug fix.
-* Add tests for it. This is important so I don't break it in a future version
-  unintentionally.
-* Commit, do not mess with Rakefile, version, or history. (if you want to have
-  your own version, that is fine but bump version in a commit by itself I can
-  ignore when I pull)
-* Send me a pull request. Bonus points for topic branches.
->>>>>>> ade2d263
 
 ## Copyright
 
