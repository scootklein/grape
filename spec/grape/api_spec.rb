--- conflicted
+++ resolved
@@ -83,11 +83,7 @@
 
     it 'should come after the prefix and version' do
       subject.prefix :rad
-<<<<<<< HEAD
       subject.version 'v1', :using => :path
-=======
-      subject.version :v1, :using => :path
->>>>>>> e536bde1
 
       subject.namespace :awesome do
         get('/hello'){ "worked" }
@@ -660,7 +656,6 @@
     end
   end
 
-<<<<<<< HEAD
   # context "routes" do
   #   describe "empty api structure" do
   #     it "returns an empty array of routes" do
@@ -739,86 +734,6 @@
   #     end
   #   end
   # end
-=======
-  context "routes" do
-    describe "empty api structure" do
-      it "returns an empty array of routes" do
-        subject.routes.should == []
-      end
-    end
-    describe "single method api structure" do
-      before(:each) do
-        subject.get :ping do
-          'pong'
-        end
-      end
-      it "returns one route" do
-        subject.routes.size.should == 1
-        route = subject.routes[0]
-        route.route_version.should be_nil
-        route.route_path.should == "/ping(.:format)"
-        route.route_method.should == "GET"
-      end
-    end
-    describe "api structure with two versions and a namespace" do
-      class TwitterAPI < Grape::API
-        # version v1
-        version 'v1', :using => :path
-        get "version" do
-          api.version
-        end
-        # version v2
-        version 'v2', :using => :path
-        prefix 'p'
-        namespace "n1" do
-          namespace "n2" do
-            get "version" do
-              api.version
-            end
-          end
-        end
-      end
-      it "should return versions" do
-        TwitterAPI::versions.should == [ 'v1', 'v2' ]
-      end
-      it "should set route paths" do
-        TwitterAPI::routes.size.should >= 2
-        TwitterAPI::routes[0].route_path.should == "/:version/version(.:format)"
-        TwitterAPI::routes[1].route_path.should == "/p/:version/n1/n2/version(.:format)"
-      end
-      it "should set route versions" do
-        TwitterAPI::routes[0].route_version.should == 'v1'
-        TwitterAPI::routes[1].route_version.should == 'v2'
-      end
-      it "should set a nested namespace" do
-        TwitterAPI::routes[1].route_namespace.should == "/n1/n2"
-      end
-      it "should set prefix" do
-        TwitterAPI::routes[1].route_prefix.should == 'p'
-      end
-    end
-    describe "api structure with additional parameters" do
-      before(:each) do
-        subject.get 'split/:string', { :params => [ "token" ], :optional_params => [ "limit" ] } do
-          params[:string].split(params[:token], (params[:limit] || 0).to_i)
-        end
-      end
-      it "should split a string" do
-        get "/split/a,b,c.json", :token => ','
-        last_response.body.should == '["a","b","c"]'
-      end
-      it "should split a string with limit" do
-        get "/split/a,b,c.json", :token => ',', :limit => '2'
-        last_response.body.should == '["a","b,c"]'
-      end
-      it "should set route_params" do
-        subject.routes.size.should == 1
-        subject.routes[0].route_params.should == [ "string", "token" ]
-        subject.routes[0].route_optional_params.should == [ "limit" ]
-      end
-    end
-  end
->>>>>>> e536bde1
 
   describe ".rescue_from klass, block" do
     it 'should rescue Exception' do
